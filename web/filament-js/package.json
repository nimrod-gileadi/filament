--- conflicted
+++ resolved
@@ -1,10 +1,6 @@
 {
   "name": "filament",
-<<<<<<< HEAD
-  "version": "1.49.0",
-=======
   "version": "1.49.1",
->>>>>>> 6f37e07d
   "description": "Real-time physically based rendering engine",
   "main": "filament.js",
   "module": "filament.js",
