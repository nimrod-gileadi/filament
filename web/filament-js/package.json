--- conflicted
+++ resolved
@@ -1,10 +1,6 @@
 {
   "name": "filament",
-<<<<<<< HEAD
-  "version": "1.43.0",
-=======
   "version": "1.43.1",
->>>>>>> 1740220f
   "description": "Real-time physically based rendering engine",
   "main": "filament.js",
   "module": "filament.js",
